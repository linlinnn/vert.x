/*
 * Copyright 2014 Red Hat, Inc.
 *
 *   Red Hat licenses this file to you under the Apache License, version 2.0
 *   (the "License"); you may not use this file except in compliance with the
 *   License.  You may obtain a copy of the License at:
 *
 *   http://www.apache.org/licenses/LICENSE-2.0
 *
 *   Unless required by applicable law or agreed to in writing, software
 *   distributed under the License is distributed on an "AS IS" BASIS, WITHOUT
 *   WARRANTIES OR CONDITIONS OF ANY KIND, either express or implied.  See the
 *   License for the specific language governing permissions and limitations
 *   under the License.
 */

package io.vertx.core.net;

import io.vertx.codegen.annotations.Options;
import io.vertx.core.ServiceHelper;
import io.vertx.core.json.JsonObject;
import io.vertx.core.spi.NetClientOptionsFactory;

/**
 * @author <a href="http://tfox.org">Tim Fox</a>
 */
@Options
public interface NetClientOptions extends ClientOptions<NetClientOptions> {

  static NetClientOptions options() {
    return factory.options();
  }

  static NetClientOptions copiedOptions(NetClientOptions other) {
    return factory.options(other);
  }

  static NetClientOptions optionsFromJson(JsonObject json) {
    return factory.options(json);
  }


<<<<<<< HEAD
  NetClientOptions setReconnectAttempts(int attempts);
=======
  @Override
  public NetClientOptions setIdleTimeout(int idleTimeout) {
    super.setIdleTimeout(idleTimeout);
    return this;
  }

  @Override
  public NetClientOptions setTcpNoDelay(boolean tcpNoDelay) {
    super.setTcpNoDelay(tcpNoDelay);
    return this;
  }
>>>>>>> 96dceab1

  int getReconnectAttempts();

  NetClientOptions setReconnectInterval(long interval);

  long getReconnectInterval();

  static final NetClientOptionsFactory factory = ServiceHelper.loadFactory(NetClientOptionsFactory.class);

}<|MERGE_RESOLUTION|>--- conflicted
+++ resolved
@@ -39,22 +39,7 @@
     return factory.options(json);
   }
 
-
-<<<<<<< HEAD
   NetClientOptions setReconnectAttempts(int attempts);
-=======
-  @Override
-  public NetClientOptions setIdleTimeout(int idleTimeout) {
-    super.setIdleTimeout(idleTimeout);
-    return this;
-  }
-
-  @Override
-  public NetClientOptions setTcpNoDelay(boolean tcpNoDelay) {
-    super.setTcpNoDelay(tcpNoDelay);
-    return this;
-  }
->>>>>>> 96dceab1
 
   int getReconnectAttempts();
 
