/*
 * Copyright (c) 2011-2013 The original author or authors
 * ------------------------------------------------------
 * All rights reserved. This program and the accompanying materials
 * are made available under the terms of the Eclipse Public License v1.0
 * and Apache License v2.0 which accompanies this distribution.
 *
 *     The Eclipse Public License is available at
 *     http://www.eclipse.org/legal/epl-v10.html
 *
 *     The Apache License v2.0 is available at
 *     http://www.opensource.org/licenses/apache2.0.php
 *
 * You may elect to redistribute this code under either of these licenses.
 */

package io.vertx.core.http.impl;

import io.netty.bootstrap.ServerBootstrap;
import io.netty.channel.Channel;
import io.netty.channel.ChannelFuture;
import io.netty.channel.ChannelFutureListener;
import io.netty.channel.ChannelHandler;
import io.netty.channel.ChannelHandlerContext;
import io.netty.channel.ChannelInitializer;
import io.netty.channel.ChannelOption;
import io.netty.channel.ChannelPipeline;
import io.netty.channel.FixedRecvByteBufAllocator;
import io.netty.channel.group.ChannelGroup;
import io.netty.channel.group.ChannelGroupFuture;
import io.netty.channel.group.DefaultChannelGroup;
import io.netty.channel.socket.nio.NioServerSocketChannel;
import io.netty.handler.codec.http.DefaultFullHttpRequest;
import io.netty.handler.codec.http.DefaultFullHttpResponse;
import io.netty.handler.codec.http.FullHttpRequest;
import io.netty.handler.codec.http.FullHttpResponse;
import io.netty.handler.codec.http.HttpContent;
import io.netty.handler.codec.http.HttpHeaders;
import io.netty.handler.codec.http.HttpMethod;
import io.netty.handler.codec.http.HttpRequest;
import io.netty.handler.codec.http.HttpRequestDecoder;
import io.netty.handler.codec.http.HttpResponseStatus;
import io.netty.handler.codec.http.LastHttpContent;
import io.netty.handler.codec.http.websocketx.WebSocketHandshakeException;
import io.netty.handler.codec.http.websocketx.WebSocketServerHandshaker;
import io.netty.handler.codec.http.websocketx.WebSocketServerHandshakerFactory;
import io.netty.handler.codec.http.websocketx.WebSocketVersion;
import io.netty.handler.ssl.SslHandler;
import io.netty.handler.stream.ChunkedWriteHandler;
import io.netty.handler.timeout.IdleStateHandler;
import io.netty.util.CharsetUtil;
import io.netty.util.concurrent.GlobalEventExecutor;
import io.vertx.core.AsyncResult;
import io.vertx.core.Future;
import io.vertx.core.Handler;
import io.vertx.core.http.HttpServer;
import io.vertx.core.http.HttpServerOptions;
import io.vertx.core.http.HttpServerRequest;
import io.vertx.core.http.ServerWebSocket;
import io.vertx.core.http.impl.cgbystrom.FlashPolicyHandler;
import io.vertx.core.http.impl.ws.WebSocketFrameImpl;
import io.vertx.core.http.impl.ws.WebSocketFrameInternal;
import io.vertx.core.impl.Closeable;
import io.vertx.core.impl.ContextImpl;
import io.vertx.core.impl.VertxInternal;
import io.vertx.core.logging.Logger;
import io.vertx.core.logging.impl.LoggerFactory;
import io.vertx.core.net.impl.HandlerHolder;
import io.vertx.core.net.impl.HandlerManager;
import io.vertx.core.net.impl.KeyStoreHelper;
import io.vertx.core.net.impl.PartialPooledByteBufAllocator;
import io.vertx.core.net.impl.SSLHelper;
import io.vertx.core.net.impl.ServerID;
import io.vertx.core.net.impl.VertxEventLoopGroup;

import javax.net.ssl.SSLEngine;
import java.net.InetAddress;
import java.net.InetSocketAddress;
import java.net.URI;
import java.net.URISyntaxException;
import java.util.Collections;
import java.util.Iterator;
import java.util.Map;
import java.util.Set;
import java.util.concurrent.ConcurrentHashMap;
import java.util.concurrent.CountDownLatch;
import java.util.concurrent.TimeUnit;

import static io.netty.handler.codec.http.HttpResponseStatus.*;
import static io.netty.handler.codec.http.HttpVersion.*;

//import io.netty.handler.codec.http.

/**
 *
 * @author <a href="http://tfox.org">Tim Fox</a>
 */
public class HttpServerImpl implements HttpServer, Closeable {

  private static final Logger log = LoggerFactory.getLogger(HttpServerImpl.class);

  private final HttpServerOptions options;
  private final VertxInternal vertx;
  private final SSLHelper sslHelper;
  private final ContextImpl creatingContext;
  private final Map<Channel, ServerConnection> connectionMap = new ConcurrentHashMap<>();
  private final VertxEventLoopGroup availableWorkers = new VertxEventLoopGroup();
  private Handler<HttpServerRequest> requestHandler;
  private Handler<ServerWebSocket> wsHandler;
  private ChannelGroup serverChannelGroup;
  private boolean listening;
  private String serverOrigin;
  private Set<String> webSocketSubProtocols = Collections.unmodifiableSet(Collections.<String>emptySet());
  private ChannelFuture bindFuture;
  private ServerID id;
  private HttpServerImpl actualServer;
  private HandlerManager<HttpServerRequest> reqHandlerManager = new HandlerManager<>(availableWorkers);
  private HandlerManager<ServerWebSocket> wsHandlerManager = new HandlerManager<>(availableWorkers);
  private ContextImpl listenContext;

  public HttpServerImpl(VertxInternal vertx, HttpServerOptions options) {
    this.options = HttpServerOptions.copiedOptions(options);
    this.vertx = vertx;
    this.creatingContext = vertx.getContext();
    if (creatingContext != null) {
      if (creatingContext.isMultithreaded()) {
        throw new IllegalStateException("Cannot use HttpServer in a multi-threaded worker verticle");
      }
      creatingContext.addCloseHook(this);
    }
    this.sslHelper = new SSLHelper(options, KeyStoreHelper.create(vertx, options.getKeyStoreOptions()), KeyStoreHelper.create(vertx, options.getTrustStoreOptions()));
  }

  @Override
  public synchronized HttpServer requestHandler(Handler<HttpServerRequest> requestHandler) {
    if (listening) {
      throw new IllegalStateException("Please set handler before server is listening");
    }
    this.requestHandler = requestHandler;
    return this;
  }

  @Override
  public synchronized Handler<HttpServerRequest> requestHandler() {
    return requestHandler;
  }

  @Override
  public synchronized HttpServer websocketHandler(Handler<ServerWebSocket> wsHandler) {
    if (listening) {
      throw new IllegalStateException("Please set handler before server is listening");
    }
    this.wsHandler = wsHandler;
    return this;
  }

  @Override
  public synchronized Handler<ServerWebSocket> websocketHandler() {
    return wsHandler;
  }

  public HttpServer listen() {
    return listen(null);
  }

  public synchronized  HttpServer listen(final Handler<AsyncResult<HttpServer>> listenHandler) {
    if (requestHandler == null && wsHandler == null) {
      throw new IllegalStateException("Set request or websocket handler first");
    }
    if (listening) {
      throw new IllegalStateException("Already listening");
    }
    listenContext = vertx.getOrCreateContext();
    listening = true;

    synchronized (vertx.sharedHttpServers()) {
      id = new ServerID(options.getPort(), options.getHost());

      serverOrigin = (options.isSsl() ? "https" : "http") + "://" + options.getHost() + ":" + options.getPort();

      HttpServerImpl shared = vertx.sharedHttpServers().get(id);
      if (shared == null) {
        serverChannelGroup = new DefaultChannelGroup("vertx-acceptor-channels", GlobalEventExecutor.INSTANCE);
        ServerBootstrap bootstrap = new ServerBootstrap();
        bootstrap.group(availableWorkers);
        bootstrap.channel(NioServerSocketChannel.class);
        applyConnectionOptions(bootstrap);
        sslHelper.checkSSL(vertx);
        bootstrap.childHandler(new ChannelInitializer<Channel>() {
            @Override
            protected void initChannel(Channel ch) throws Exception {
              ChannelPipeline pipeline = ch.pipeline();
              if (sslHelper.isSSL()) {
                SSLEngine engine = sslHelper.getSslContext().createSSLEngine();
                engine.setUseClientMode(false);
                switch (sslHelper.getClientAuth()) {
                  case REQUEST: {
                    engine.setWantClientAuth(true);
                    break;
                  }
                  case REQUIRED: {
                    engine.setNeedClientAuth(true);
                    break;
                  }
                  case NONE: {
                    engine.setNeedClientAuth(false);
                    break;
                  }
                }
                pipeline.addLast("ssl", new SslHandler(engine));
              }
              pipeline.addLast("flashpolicy", new FlashPolicyHandler());
              pipeline.addLast("httpDecoder", new HttpRequestDecoder(4096, 8192, 8192, false));
              pipeline.addLast("httpEncoder", new VertxHttpResponseEncoder());
              if (options.isCompressionSupported()) {
                pipeline.addLast("deflater", new HttpChunkContentCompressor());
              }
              if (sslHelper.isSSL() || options.isCompressionSupported()) {
                // only add ChunkedWriteHandler when SSL is enabled otherwise it is not needed as FileRegion is used.
                pipeline.addLast("chunkedWriter", new ChunkedWriteHandler());       // For large file / sendfile support
              }
              if (options.getIdleTimeout() > 0) {
                pipeline.addLast("idle", new IdleStateHandler(0, 0, options.getIdleTimeout()));
              }
              pipeline.addLast("handler", new ServerHandler());
            }
        });

        addHandlers(this, listenContext);
        try {
          bindFuture = bootstrap.bind(new InetSocketAddress(InetAddress.getByName(options.getHost()), options.getPort()));
          Channel serverChannel = bindFuture.channel();
          serverChannelGroup.add(serverChannel);
          bindFuture.addListener(new ChannelFutureListener() {
            @Override
            public void operationComplete(ChannelFuture channelFuture) throws Exception {
              if (!channelFuture.isSuccess()) {
                vertx.sharedHttpServers().remove(id);
              }
            }
          });
        } catch (final Throwable t) {
          // Make sure we send the exception back through the handler (if any)
          if (listenHandler != null) {
            vertx.runOnContext(v -> listenHandler.handle(Future.completedFuture(t)));
          } else {
            // No handler - log so user can see failure
            log.error(t);
          }
          listening = false;
          return this;
        }
        vertx.sharedHttpServers().put(id, this);
        actualServer = this;
      } else {
        // Server already exists with that host/port - we will use that
        actualServer = shared;
        addHandlers(actualServer, listenContext);
      }
      actualServer.bindFuture.addListener(new ChannelFutureListener() {
        @Override
        public void operationComplete(final ChannelFuture future) throws Exception {
          if (listenHandler != null) {
            final AsyncResult<HttpServer> res;
            if (future.isSuccess()) {
              res = Future.completedFuture(HttpServerImpl.this);
            } else {
              res = Future.completedFuture(future.cause());
              listening = false;
            }
            listenContext.execute(() -> listenHandler.handle(res), true);
          } else if (!future.isSuccess()) {
            listening  = false;
            // No handler - log so user can see failure
            log.error(future.cause());
          }
        }
      });
    }
    return this;
  }

  @Override
  public void close() {
    close(null);
  }

  @Override
  public synchronized void close(final Handler<AsyncResult<Void>> done) {
    ContextImpl context = vertx.getOrCreateContext();
    if (!listening) {
      executeCloseDone(context, done, null);
      return;
    }
    listening = false;

    synchronized (vertx.sharedHttpServers()) {

      if (actualServer != null) {

        if (requestHandler != null) {
          actualServer.reqHandlerManager.removeHandler(requestHandler, listenContext);
        }
        if (wsHandler != null) {
          actualServer.wsHandlerManager.removeHandler(wsHandler, listenContext);
        }

        if (actualServer.reqHandlerManager.hasHandlers() || actualServer.wsHandlerManager.hasHandlers()) {
          // The actual server still has handlers so we don't actually close it
          if (done != null) {
            executeCloseDone(context, done, null);
          }
        } else {
          // No Handlers left so close the actual server
          // The done handler needs to be executed on the context that calls close, NOT the context
          // of the actual server
          actualServer.actualClose(context, done);
        }
      }
    }
    requestHandler = null;
    wsHandler = null;
    if (creatingContext != null) {
      creatingContext.removeCloseHook(this);
    }
  }

  SSLHelper getSslHelper() {
    return sslHelper;
  }

  void removeChannel(Channel channel) {
    connectionMap.remove(channel);
  }

  private void applyConnectionOptions(ServerBootstrap bootstrap) {
    bootstrap.childOption(ChannelOption.TCP_NODELAY, options.isTcpNoDelay());
    if (options.getSendBufferSize() != -1) {
      bootstrap.childOption(ChannelOption.SO_SNDBUF, options.getSendBufferSize());
    }
    if (options.getReceiveBufferSize() != -1) {
      bootstrap.childOption(ChannelOption.SO_RCVBUF, options.getReceiveBufferSize());
      bootstrap.childOption(ChannelOption.RCVBUF_ALLOCATOR, new FixedRecvByteBufAllocator(options.getReceiveBufferSize()));
    }

    bootstrap.option(ChannelOption.SO_LINGER, options.getSoLinger());
    if (options.getTrafficClass() != -1) {
      bootstrap.childOption(ChannelOption.IP_TOS, options.getTrafficClass());
    }
    bootstrap.childOption(ChannelOption.ALLOCATOR, PartialPooledByteBufAllocator.INSTANCE);

    bootstrap.childOption(ChannelOption.SO_KEEPALIVE, options.isTcpKeepAlive());
    bootstrap.option(ChannelOption.SO_REUSEADDR, options.isReuseAddress());
    bootstrap.option(ChannelOption.SO_BACKLOG, options.getAcceptBacklog());
  }


  private void addHandlers(HttpServerImpl server, ContextImpl context) {
    if (requestHandler != null) {
      server.reqHandlerManager.addHandler(requestHandler, context);
    }
    if (wsHandler != null) {
      server.wsHandlerManager.addHandler(wsHandler, context);
    }
  }

  private void actualClose(final ContextImpl closeContext, final Handler<AsyncResult<Void>> done) {
    if (id != null) {
      vertx.sharedHttpServers().remove(id);
    }

    for (ServerConnection conn : connectionMap.values()) {
      conn.close();
    }

    // We need to reset it since sock.internalClose() above can call into the close handlers of sockets on the same thread
    // which can cause context id for the thread to change!

    vertx.setContext(closeContext);

    final CountDownLatch latch = new CountDownLatch(1);

    ChannelGroupFuture fut = serverChannelGroup.close();
    fut.addListener(cgf -> latch.countDown());

    // Always sync
    try {
      latch.await(10, TimeUnit.SECONDS);
    } catch (InterruptedException e) {
    }

    executeCloseDone(closeContext, done, fut.cause());
  }

  private void executeCloseDone(final ContextImpl closeContext, final Handler<AsyncResult<Void>> done, final Exception e) {
    if (done != null) {
      closeContext.execute(() -> done.handle(Future.completedFuture(e)), false);
    }
  }

  private void checkListening() {
    if (listening) {
      throw new IllegalStateException("Can't set property when server is listening");
    }
  }

  public class ServerHandler extends VertxHttpHandler<ServerConnection> {
    private boolean closeFrameSent;

    public ServerHandler() {
      super(vertx, HttpServerImpl.this.connectionMap);
    }

    private void sendError(CharSequence err, HttpResponseStatus status, Channel ch) {
      FullHttpResponse resp = new DefaultFullHttpResponse(HTTP_1_1, status);
      if (status.code() == METHOD_NOT_ALLOWED.code()) {
        // SockJS requires this
        resp.headers().set(io.vertx.core.http.HttpHeaders.ALLOW, io.vertx.core.http.HttpHeaders.GET);
      }
      if (err != null) {
        resp.content().writeBytes(err.toString().getBytes(CharsetUtil.UTF_8));
        HttpHeaders.setContentLength(resp, err.length());
      } else {
        HttpHeaders.setContentLength(resp, 0);
      }

      ch.writeAndFlush(resp);
    }

    FullHttpRequest wsRequest;

    @Override
    protected void doMessageReceived(ServerConnection conn, ChannelHandlerContext ctx, Object msg) throws Exception {
      Channel ch = ctx.channel();

      if (msg instanceof HttpRequest) {
        final HttpRequest request = (HttpRequest) msg;

        if (log.isTraceEnabled()) log.trace("Server received request: " + request.getUri());

        if (HttpHeaders.is100ContinueExpected(request)) {
          ch.writeAndFlush(new DefaultFullHttpResponse(HTTP_1_1, CONTINUE));
        }

        if (wsHandlerManager.hasHandlers() && request.headers().contains(io.vertx.core.http.HttpHeaders.UPGRADE, io.vertx.core.http.HttpHeaders.WEBSOCKET, true)) {
          // As a fun part, Firefox 6.0.2 supports Websockets protocol '7'. But,
          // it doesn't send a normal 'Connection: Upgrade' header. Instead it
          // sends: 'Connection: keep-alive, Upgrade'. Brilliant.
          String connectionHeader = request.headers().get(io.vertx.core.http.HttpHeaders.CONNECTION);
          if (connectionHeader == null || !connectionHeader.toLowerCase().contains("upgrade")) {
            sendError("\"Connection\" must be \"Upgrade\".", BAD_REQUEST, ch);
            return;
          }

          if (request.getMethod() != HttpMethod.GET) {
            sendError(null, METHOD_NOT_ALLOWED, ch);
            return;
          }

          if (wsRequest == null) {
            if (request instanceof FullHttpRequest) {
              handshake((FullHttpRequest) request, ch, ctx);
            } else {
              wsRequest = new DefaultFullHttpRequest(request.getProtocolVersion(), request.getMethod(), request.getUri());
              wsRequest.headers().set(request.headers());
            }
          }
        } else {
          //HTTP request
          if (conn == null) {
            HandlerHolder<HttpServerRequest> reqHandler = reqHandlerManager.chooseHandler(ch.eventLoop());
            if (reqHandler != null) {
              // We need to set the context manually as this is executed directly, not via context.execute()
              vertx.setContext(reqHandler.context);
              conn = new ServerConnection(vertx, HttpServerImpl.this, ch, reqHandler.context, serverOrigin, null);
              conn.requestHandler(reqHandler.handler);
              connectionMap.put(ch, conn);
              conn.handleMessage(msg);
            }
          } else {
            conn.handleMessage(msg);
          }
        }
      } else if (msg instanceof WebSocketFrameInternal) {
        //Websocket frame
        WebSocketFrameInternal wsFrame = (WebSocketFrameInternal)msg;
        switch (wsFrame.type()) {
          case BINARY:
          case CONTINUATION:
          case TEXT:
            if (conn != null) {
              conn.handleMessage(msg);
            }
            break;
          case PING:
            // Echo back the content of the PING frame as PONG frame as specified in RFC 6455 Section 5.5.2
            ch.writeAndFlush(new WebSocketFrameImpl(FrameType.PONG, wsFrame.getBinaryData()));
            break;
          case CLOSE:
            if (!closeFrameSent) {
              // Echo back close frame and close the connection once it was written.
              // This is specified in the WebSockets RFC 6455 Section  5.4.1
              ch.writeAndFlush(wsFrame).addListener(ChannelFutureListener.CLOSE);
              closeFrameSent = true;
            }
            break;
          default:
            throw new IllegalStateException("Invalid type: " + wsFrame.type());
        }
      } else if (msg instanceof HttpContent) {
        if (wsRequest != null) {
          wsRequest.content().writeBytes(((HttpContent) msg).content());
          if (msg instanceof LastHttpContent) {
            FullHttpRequest req = wsRequest;
            wsRequest = null;
            handshake(req, ch, ctx);
            return;
          }
        }
        if (conn != null) {
          conn.handleMessage(msg);
        }
      } else {
        throw new IllegalStateException("Invalid message " + msg);
      }
    }

    private String getWebSocketLocation(ChannelPipeline pipeline, FullHttpRequest req) throws Exception {
      String prefix;
      if (pipeline.get(SslHandler.class) == null) {
        prefix = "ws://";
      } else {
        prefix = "wss://";
      }
      URI uri = new URI(req.getUri());
      String path = uri.getRawPath();
      String loc =  prefix + HttpHeaders.getHost(req) + path;
      String query = uri.getRawQuery();
      if (query != null) {
        loc += "?" + query;
      }
      return loc;
    }

    private void handshake(final FullHttpRequest request, final Channel ch, ChannelHandlerContext ctx) throws Exception {
      final WebSocketServerHandshaker shake;
      String subProtocols = null;
      Set<String> webSocketSubProtocols = HttpServerImpl.this.webSocketSubProtocols;
      if (!webSocketSubProtocols.isEmpty()) {
        StringBuilder sb = new StringBuilder();
        Iterator<String> protocols = webSocketSubProtocols.iterator();
        while(protocols.hasNext()) {
          sb.append(protocols.next());
          if (protocols.hasNext()) {
            sb.append(',');
          }
        }
        subProtocols = sb.toString();
      }
      WebSocketServerHandshakerFactory factory =
          new WebSocketServerHandshakerFactory(getWebSocketLocation(ch.pipeline(), request), subProtocols, false,
                                               options.getMaxWebsocketFrameSize());
      shake = factory.newHandshaker(request);

      if (shake == null) {
        log.error("Unrecognised websockets handshake");
        WebSocketServerHandshakerFactory.sendUnsupportedVersionResponse(ch);
        return;
      }
      HandlerHolder<ServerWebSocket> firstHandler = null;
      HandlerHolder<ServerWebSocket> wsHandler = wsHandlerManager.chooseHandler(ch.eventLoop());

      while (true) {
        if (wsHandler == null) {
          break;
        }
        // Set context manually
        vertx.setContext(wsHandler.context);
        if (firstHandler == wsHandler) {
          break;
        }
        URI theURI;
        try {
          theURI = new URI(request.getUri());
        } catch (URISyntaxException e2) {
          throw new IllegalArgumentException("Invalid uri " + request.getUri()); //Should never happen
        }

        final ServerConnection wsConn = new ServerConnection(vertx, HttpServerImpl.this, ch, wsHandler.context,
                                                             serverOrigin, shake);
        wsConn.wsHandler(wsHandler.handler);

        Runnable connectRunnable = () -> {
          connectionMap.put(ch, wsConn);
          try {
            shake.handshake(ch, request);
          } catch (WebSocketHandshakeException e) {
            wsConn.handleException(e);
          } catch (Exception e) {
            log.error("Failed to generate shake response", e);
          }
        };

        final ServerWebSocketImpl ws = new ServerWebSocketImpl(vertx, theURI.toString(), theURI.getPath(),
<<<<<<< HEAD
            theURI.getQuery(), new HttpHeadersAdapter(request.headers()), wsConn, shake.version() != WebSocketVersion.V00,
            connectRunnable);
=======
            theURI.getQuery(), new HeadersAdaptor(request.headers()), wsConn, connectRunnable);
>>>>>>> d9b83ec5
        wsConn.handleWebsocketConnect(ws);
        if (ws.isRejected()) {
          if (firstHandler == null) {
            firstHandler = wsHandler;
          }
        } else {
          ChannelHandler handler = ctx.pipeline().get(HttpChunkContentCompressor.class);
          if (handler != null) {
            // remove compressor as its not needed anymore once connection was upgraded to websockets
            ctx.pipeline().remove(handler);
          }
          ws.connectNow();
          return;
        }
      }
      ch.writeAndFlush(new DefaultFullHttpResponse(HTTP_1_1, BAD_GATEWAY));
    }
  }

  @Override
  protected void finalize() throws Throwable {
    // Make sure this gets cleaned up if there are no more references to it
    // so as not to leave connections and resources dangling until the system is shutdown
    // which could make the JVM run out of file handles.
    close();
    super.finalize();
  }
}<|MERGE_RESOLUTION|>--- conflicted
+++ resolved
@@ -602,12 +602,8 @@
         };
 
         final ServerWebSocketImpl ws = new ServerWebSocketImpl(vertx, theURI.toString(), theURI.getPath(),
-<<<<<<< HEAD
-            theURI.getQuery(), new HttpHeadersAdapter(request.headers()), wsConn, shake.version() != WebSocketVersion.V00,
+            theURI.getQuery(), new HeadersAdaptor(request.headers()), wsConn, shake.version() != WebSocketVersion.V00,
             connectRunnable);
-=======
-            theURI.getQuery(), new HeadersAdaptor(request.headers()), wsConn, connectRunnable);
->>>>>>> d9b83ec5
         wsConn.handleWebsocketConnect(ws);
         if (ws.isRejected()) {
           if (firstHandler == null) {
