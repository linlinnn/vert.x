--- conflicted
+++ resolved
@@ -33,32 +33,23 @@
 public class JULLogDelegateTest {
 
   private static Recording recording;
-  private static Logger logger;
 
   @BeforeClass
   public static void initialize() throws IOException {
     // Clear value.
     System.clearProperty("vertx.logger-delegate-factory-class-name");
-    logger = LoggerFactory.getLogger("my-logger");
     recording = new Recording();
   }
 
-  @Ignore
   @Test
   public void testInfo() {
     String result = recording.execute(() -> {
-<<<<<<< HEAD
-      Logger logger = LoggerFactory.getLogger("my-jul-logger");
-=======
->>>>>>> 7e391ea6
+      Logger logger = LoggerFactory.getLogger("my-jul-logger");
       logger.info("hello");
     });
     assertTrue(result.contains("hello"));
     result = recording.execute(() -> {
-<<<<<<< HEAD
-      Logger logger = LoggerFactory.getLogger("my-jul-logger");
-=======
->>>>>>> 7e391ea6
+      Logger logger = LoggerFactory.getLogger("my-jul-logger");
       logger.info("exception", new NullPointerException());
     });
 
@@ -66,212 +57,144 @@
     assertTrue(result.contains("java.lang.NullPointerException"));
 
     result = recording.execute(() -> {
-<<<<<<< HEAD
-      Logger logger = LoggerFactory.getLogger("my-jul-logger");
-=======
->>>>>>> 7e391ea6
+      Logger logger = LoggerFactory.getLogger("my-jul-logger");
       logger.info("hello {0} and {1}", "Paulo", "Julien");
     });
     assertTrue(result.contains("hello Paulo and Julien"));
 
     result = recording.execute(() -> {
-<<<<<<< HEAD
-      Logger logger = LoggerFactory.getLogger("my-jul-logger");
-=======
->>>>>>> 7e391ea6
+      Logger logger = LoggerFactory.getLogger("my-jul-logger");
       logger.info("hello {0}", "vert.x");
     });
     assertTrue(result.contains("hello vert.x"));
 
     result = recording.execute(() -> {
-<<<<<<< HEAD
-      Logger logger = LoggerFactory.getLogger("my-jul-logger");
-=======
->>>>>>> 7e391ea6
+      Logger logger = LoggerFactory.getLogger("my-jul-logger");
       logger.info("hello {0} - {1}", "vert.x");
     });
     assertTrue(result.contains("hello vert.x - {1}"));
 
     result = recording.execute(() -> {
-<<<<<<< HEAD
-      Logger logger = LoggerFactory.getLogger("my-jul-logger");
-=======
->>>>>>> 7e391ea6
+      Logger logger = LoggerFactory.getLogger("my-jul-logger");
       logger.info("hello {0}", "vert.x", "foo");
     });
     assertTrue(result.contains("hello vert.x"));
 
     result = recording.execute(() -> {
-<<<<<<< HEAD
-      Logger logger = LoggerFactory.getLogger("my-jul-logger");
-=======
->>>>>>> 7e391ea6
+      Logger logger = LoggerFactory.getLogger("my-jul-logger");
       logger.info("{0}, an exception has been thrown", new IllegalStateException(), "Luke");
     });
     assertTrue(result.contains("Luke, an exception has been thrown"));
     assertTrue(result.contains("java.lang.IllegalStateException"));
 
     result = recording.execute(() -> {
-<<<<<<< HEAD
-      Logger logger = LoggerFactory.getLogger("my-jul-logger");
-=======
->>>>>>> 7e391ea6
+      Logger logger = LoggerFactory.getLogger("my-jul-logger");
       logger.info("{0}, an exception has been thrown", "Luke", new IllegalStateException());
     });
     assertTrue(result.contains("Luke, an exception has been thrown"));
     assertTrue(result.contains("java.lang.IllegalStateException"));
   }
 
-  @Ignore
   @Test
   public void testError() {
     String result = recording.execute(() -> {
-<<<<<<< HEAD
-      Logger logger = LoggerFactory.getLogger("my-jul-logger");
-=======
->>>>>>> 7e391ea6
+      Logger logger = LoggerFactory.getLogger("my-jul-logger");
       logger.error("hello");
     });
     assertTrue(result.contains("hello"));
     result = recording.execute(() -> {
-<<<<<<< HEAD
-      Logger logger = LoggerFactory.getLogger("my-jul-logger");
-=======
->>>>>>> 7e391ea6
+      Logger logger = LoggerFactory.getLogger("my-jul-logger");
       logger.error("exception", new NullPointerException());
     });
     assertTrue(result.contains("exception"));
     assertTrue(result.contains("java.lang.NullPointerException"));
 
     result = recording.execute(() -> {
-<<<<<<< HEAD
-      Logger logger = LoggerFactory.getLogger("my-jul-logger");
-=======
->>>>>>> 7e391ea6
+      Logger logger = LoggerFactory.getLogger("my-jul-logger");
       logger.error("hello {0} and {1}", "Paulo", "Julien");
     });
     assertTrue(result.contains("hello Paulo and Julien"));
 
     result = recording.execute(() -> {
-<<<<<<< HEAD
-      Logger logger = LoggerFactory.getLogger("my-jul-logger");
-=======
->>>>>>> 7e391ea6
+      Logger logger = LoggerFactory.getLogger("my-jul-logger");
       logger.error("hello {0}", "vert.x");
     });
     assertTrue(result.contains("hello vert.x"));
 
     result = recording.execute(() -> {
-<<<<<<< HEAD
-      Logger logger = LoggerFactory.getLogger("my-jul-logger");
-=======
->>>>>>> 7e391ea6
+      Logger logger = LoggerFactory.getLogger("my-jul-logger");
       logger.error("hello {0} - {1}", "vert.x");
     });
     assertTrue(result.contains("hello vert.x - {1}"));
 
     result = recording.execute(() -> {
-<<<<<<< HEAD
-      Logger logger = LoggerFactory.getLogger("my-jul-logger");
-=======
->>>>>>> 7e391ea6
+      Logger logger = LoggerFactory.getLogger("my-jul-logger");
       logger.error("hello {0}", "vert.x", "foo");
     });
     assertTrue(result.contains("hello vert.x"));
 
     result = recording.execute(() -> {
-<<<<<<< HEAD
-      Logger logger = LoggerFactory.getLogger("my-jul-logger");
-=======
->>>>>>> 7e391ea6
+      Logger logger = LoggerFactory.getLogger("my-jul-logger");
       logger.error("{0}, an exception has been thrown", new IllegalStateException(), "Luke");
     });
     assertTrue(result.contains("Luke, an exception has been thrown"));
     assertTrue(result.contains("java.lang.IllegalStateException"));
 
     result = recording.execute(() -> {
-<<<<<<< HEAD
-      Logger logger = LoggerFactory.getLogger("my-jul-logger");
-=======
->>>>>>> 7e391ea6
+      Logger logger = LoggerFactory.getLogger("my-jul-logger");
       logger.error("{0}, an exception has been thrown", "Luke", new IllegalStateException());
     });
     assertTrue(result.contains("Luke, an exception has been thrown"));
     assertTrue(result.contains("java.lang.IllegalStateException"));
   }
 
-  @Ignore
   @Test
   public void testWarning() {
     String result = recording.execute(() -> {
-<<<<<<< HEAD
-      Logger logger = LoggerFactory.getLogger("my-jul-logger");
-=======
->>>>>>> 7e391ea6
+      Logger logger = LoggerFactory.getLogger("my-jul-logger");
       logger.warn("hello");
     });
     assertTrue(result.contains("hello"));
     result = recording.execute(() -> {
-<<<<<<< HEAD
-      Logger logger = LoggerFactory.getLogger("my-jul-logger");
-=======
->>>>>>> 7e391ea6
+      Logger logger = LoggerFactory.getLogger("my-jul-logger");
       logger.warn("exception", new NullPointerException());
     });
     assertTrue(result.contains("exception"));
     assertTrue(result.contains("java.lang.NullPointerException"));
 
     result = recording.execute(() -> {
-<<<<<<< HEAD
-      Logger logger = LoggerFactory.getLogger("my-jul-logger");
-=======
->>>>>>> 7e391ea6
+      Logger logger = LoggerFactory.getLogger("my-jul-logger");
       logger.warn("hello {0} and {1}", "Paulo", "Julien");
     });
     assertTrue(result.contains("hello Paulo and Julien"));
 
     result = recording.execute(() -> {
-<<<<<<< HEAD
-      Logger logger = LoggerFactory.getLogger("my-jul-logger");
-=======
->>>>>>> 7e391ea6
+      Logger logger = LoggerFactory.getLogger("my-jul-logger");
       logger.warn("hello {0}", "vert.x");
     });
     assertTrue(result.contains("hello vert.x"));
 
     result = recording.execute(() -> {
-<<<<<<< HEAD
-      Logger logger = LoggerFactory.getLogger("my-jul-logger");
-=======
->>>>>>> 7e391ea6
+      Logger logger = LoggerFactory.getLogger("my-jul-logger");
       logger.warn("hello {0} - {1}", "vert.x");
     });
     assertTrue(result.contains("hello vert.x - {1}"));
 
     result = recording.execute(() -> {
-<<<<<<< HEAD
-      Logger logger = LoggerFactory.getLogger("my-jul-logger");
-=======
->>>>>>> 7e391ea6
+      Logger logger = LoggerFactory.getLogger("my-jul-logger");
       logger.warn("hello {0}", "vert.x", "foo");
     });
     assertTrue(result.contains("hello vert.x"));
 
     result = recording.execute(() -> {
-<<<<<<< HEAD
-      Logger logger = LoggerFactory.getLogger("my-jul-logger");
-=======
->>>>>>> 7e391ea6
+      Logger logger = LoggerFactory.getLogger("my-jul-logger");
       logger.warn("{0}, an exception has been thrown", new IllegalStateException(), "Luke");
     });
     assertTrue(result.contains("Luke, an exception has been thrown"));
     assertTrue(result.contains("java.lang.IllegalStateException"));
 
     result = recording.execute(() -> {
-<<<<<<< HEAD
-      Logger logger = LoggerFactory.getLogger("my-jul-logger");
-=======
->>>>>>> 7e391ea6
+      Logger logger = LoggerFactory.getLogger("my-jul-logger");
       logger.warn("{0}, an exception has been thrown", "Luke", new IllegalStateException());
     });
     assertTrue(result.contains("Luke, an exception has been thrown"));
